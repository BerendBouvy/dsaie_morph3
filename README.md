# dsaie_morph3
this is our project
test
<<<<<<< HEAD
this is my check
=======
test maarten 
test wouter
test maarten 
>>>>>>> c078ea69
<|MERGE_RESOLUTION|>--- conflicted
+++ resolved
@@ -1,10 +1,6 @@
 # dsaie_morph3
 this is our project
 test
-<<<<<<< HEAD
-this is my check
-=======
 test maarten 
 test wouter
-test maarten 
->>>>>>> c078ea69
+test maarten 